common: &common
  artifact_paths:
    - "/tmp/bazel_event_logs/*"
  env:
    BUILDKITE: "true"
    CI: "true"
    PYTHON: "3.6"
    RAY_USE_RANDOM_PORTS: "1"
    RAY_DEFAULT_BUILD: "1"
    LC_ALL: en_US.UTF-8
    LANG: en_US.UTF-8

prelude_commands: &prelude_commands |-
  ./ci/travis/upload_build_info.sh
  (which bazel && bazel clean) || true;
  . ./ci/travis/ci.sh init && source ~/.zshrc
  . ./ci/travis/ci.sh build
  ./ci/travis/install-dependencies.sh

epilogue_commands: &epilogue_commands |-
  # Cleanup runtime environment to save storage
  rm -rf /tmp/ray
  # Cleanup local caches (this shouldn't clean up global disk cache)
  bazel clean

steps:
- label: ":mac: :apple: Wheels and Jars"
  <<: *common
  commands:
    # Cleanup environments
    - ./ci/travis/upload_build_info.sh
    - (which bazel && bazel clean) || true
    # TODO(simon): make sure to change both PR and wheel builds
    # Special setup for jar builds (will be installed to the machine instead)
    # - brew remove --force java & brew uninstall --force java & rm -rf /usr/local/Homebrew/Library/Taps/homebrew/homebrew-cask
    # - brew install --cask adoptopenjdk/openjdk/adoptopenjdk8
    - diskutil list external physical
    - export JAVA_HOME=/Library/Java/JavaVirtualMachines/adoptopenjdk-8.jdk/Contents/Home
    - java -version
    # Build wheels
    - export MAC_WHEELS=1
    - export MAC_JARS=1
    - export RAY_INSTALL_JAVA=1
    - . ./ci/travis/ci.sh init && source ~/.zshrc
    - . ./ci/travis/ci.sh build
    # Test wheels
    - . ./ci/travis/ci.sh test_wheels
    # Build jars
    - bash ./java/build-jar-multiplatform.sh darwin
    # Upload the wheels and jars
    # We don't want to push on PRs, in fact, the copy_files will fail because unauthenticated.
    - if [ "$BUILDKITE_PULL_REQUEST" != "false" ]; then exit 0; fi
    - pip install -q docker aws_requests_auth boto3
    # Upload to branch directory.
    - python .buildkite/copy_files.py --destination branch_wheels --path ./.whl
    - python .buildkite/copy_files.py --destination branch_jars --path ./.jar/darwin
    # Upload to latest directory.
    - if [ "$BUILDKITE_BRANCH" == "master" ]; then python .buildkite/copy_files.py --destination wheels --path ./.whl; fi
    - if [ "$BUILDKITE_BRANCH" == "master" ]; then python .buildkite/copy_files.py --destination jars --path ./.jar/darwin; fi


- label: ":mac: :apple: Ray C++ and Libraries"
  <<: *common
  commands:
    - *prelude_commands
    - TORCH_VERSION=1.6 ./ci/travis/install-dependencies.sh
    - bazel test --config=ci --test_env=CI $(./scripts/bazel_export_options) --build_tests_only --test_tag_filters=-flaky,-flaky-mac --
      //:all python/ray/serve/... python/ray/new_dashboard/... -rllib/... -core_worker_test
    - *epilogue_commands

- label: ":mac: :apple: Small and Large"
  <<: *common
  commands:
    - *prelude_commands
    - bazel test $(./scripts/bazel_export_options) --config=ci
      --test_env=CONDA_EXE --test_env=CONDA_PYTHON_EXE --test_env=CONDA_SHLVL --test_env=CONDA_PREFIX
      --test_env=CONDA_DEFAULT_ENV --test_env=CONDA_PROMPT_MODIFIER --test_env=CI
      --test_tag_filters=-kubernetes,-jenkins_only,-medium_size_python_tests_a_to_j,-medium_size_python_tests_k_to_z,-flaky,-flaky-mac
      python/ray/tests/...
    - *epilogue_commands

- label: ":mac: :apple: Medium A-J"
  <<: *common
  commands:
    - *prelude_commands
    - bazel test --config=ci $(./scripts/bazel_export_options) --test_env=CI
      --test_tag_filters=-kubernetes,-jenkins_only,medium_size_python_tests_a_to_j,-flaky,-flaky-mac
      python/ray/tests/...
    - *epilogue_commands

- label: ":mac: :apple: Medium K-Z"
  <<: *common
  commands:
    - *prelude_commands
    - bazel test --config=ci $(./scripts/bazel_export_options) --test_env=CI
      --test_tag_filters=-kubernetes,-jenkins_only,medium_size_python_tests_k_to_z,-flaky,-flaky-mac
      python/ray/tests/...
    - *epilogue_commands

- label: ":mac: :apple: :snowflake: Flaky"
  <<: *common
  commands:
    - *prelude_commands
    - ./ci/travis/install-dependencies.sh
    - bazel test --config=ci $(./scripts/bazel_export_options)
      --test_tag_filters=-kubernetes,-jenkins_only,flaky,flaky-mac
      --test_env=CONDA_EXE
      --test_env=CONDA_PYTHON_EXE
      --test_env=CONDA_SHLVL
      --test_env=CONDA_PREFIX
      --test_env=CONDA_DEFAULT_ENV
<<<<<<< HEAD
      python/ray/tests/... python/ray/serve/...
=======
      --test_env=CI
      python/ray/tests/... python/ray/serve/...
    - *epilogue_commands

    # The follow is running in Travis for now.
    # - bazel test --test_env=CONDA_EXE --test_env=CONDA_PYTHON_EXE --test_env=CONDA_SHLVL --test_env=CONDA_PREFIX --test_env=CONDA_DEFAULT_ENV --test_env=CONDA_PROMPT_MODIFIER --config=ci $(./scripts/bazel_export_options) --test_tag_filters=-kubernetes,-jenkins_only,-medium_size_python_tests_a_to_j,-medium_size_python_tests_k_to_z,-flaky python/ray/tests/...
    # - bazel test --config=ci $(./scripts/bazel_export_options) --test_tag_filters=-kubernetes,-jenkins_only,medium_size_python_tests_k_to_z,-flaky python/ray/tests/...
    # - bazel test --config=ci $(./scripts/bazel_export_options)
    #       --test_tag_filters=-kubernetes,-jenkins_only,flaky
    #       --test_env=CONDA_EXE
    #       --test_env=CONDA_PYTHON_EXE
    #       --test_env=CONDA_SHLVL
    #       --test_env=CONDA_PREFIX
    #       --test_env=CONDA_DEFAULT_ENV
    #       python/ray/tests/... python/ray/serve/... python/ray/tune/... rllib/...
>>>>>>> 4616e8a0
<|MERGE_RESOLUTION|>--- conflicted
+++ resolved
@@ -109,22 +109,6 @@
       --test_env=CONDA_SHLVL
       --test_env=CONDA_PREFIX
       --test_env=CONDA_DEFAULT_ENV
-<<<<<<< HEAD
-      python/ray/tests/... python/ray/serve/...
-=======
       --test_env=CI
       python/ray/tests/... python/ray/serve/...
-    - *epilogue_commands
-
-    # The follow is running in Travis for now.
-    # - bazel test --test_env=CONDA_EXE --test_env=CONDA_PYTHON_EXE --test_env=CONDA_SHLVL --test_env=CONDA_PREFIX --test_env=CONDA_DEFAULT_ENV --test_env=CONDA_PROMPT_MODIFIER --config=ci $(./scripts/bazel_export_options) --test_tag_filters=-kubernetes,-jenkins_only,-medium_size_python_tests_a_to_j,-medium_size_python_tests_k_to_z,-flaky python/ray/tests/...
-    # - bazel test --config=ci $(./scripts/bazel_export_options) --test_tag_filters=-kubernetes,-jenkins_only,medium_size_python_tests_k_to_z,-flaky python/ray/tests/...
-    # - bazel test --config=ci $(./scripts/bazel_export_options)
-    #       --test_tag_filters=-kubernetes,-jenkins_only,flaky
-    #       --test_env=CONDA_EXE
-    #       --test_env=CONDA_PYTHON_EXE
-    #       --test_env=CONDA_SHLVL
-    #       --test_env=CONDA_PREFIX
-    #       --test_env=CONDA_DEFAULT_ENV
-    #       python/ray/tests/... python/ray/serve/... python/ray/tune/... rllib/...
->>>>>>> 4616e8a0
+    - *epilogue_commands