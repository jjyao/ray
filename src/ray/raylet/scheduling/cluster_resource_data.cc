--- conflicted
+++ resolved
@@ -62,19 +62,12 @@
 /// Convert a map of resources to a ResourceRequest data structure.
 ResourceRequest ResourceMapToResourceRequest(
     StringIdMap &string_to_int_map,
-<<<<<<< HEAD
     const std::unordered_map<std::string, double> &resource_map,
     bool requires_object_store_memory) {
-  TaskRequest task_request;
-
-  task_request.requires_object_store_memory = requires_object_store_memory;
-  task_request.predefined_resources.resize(PredefinedResources_MAX);
-=======
-    const std::unordered_map<std::string, double> &resource_map) {
   ResourceRequest resource_request;
 
+  resource_request.requires_object_store_memory = requires_object_store_memory;
   resource_request.predefined_resources.resize(PredefinedResources_MAX);
->>>>>>> 9b17c35b
 
   for (auto const &resource : resource_map) {
     if (resource.first == ray::kCPU_ResourceLabel) {
@@ -196,27 +189,17 @@
   return highest;
 }
 
-<<<<<<< HEAD
-bool NodeResources::IsAvailable(const TaskRequest &task_req,
+bool NodeResources::IsAvailable(const ResourceRequest &resource_request,
                                 bool ignore_pull_manager_at_capacity) const {
-  if (!ignore_pull_manager_at_capacity && task_req.requires_object_store_memory &&
+  if (!ignore_pull_manager_at_capacity && resource_request.requires_object_store_memory &&
       object_pulls_queued) {
     RAY_LOG(DEBUG) << "At pull manager capacity";
     return false;
   }
-
-  // First, check predefined resources.
-  for (size_t i = 0; i < PredefinedResources_MAX; i++) {
-    if (i >= this->predefined_resources.size()) {
-      if (task_req.predefined_resources[i] != 0) {
-        RAY_LOG(DEBUG) << "At resource capacity";
-=======
-bool NodeResources::IsAvailable(const ResourceRequest &resource_request) const {
   // First, check predefined resources.
   for (size_t i = 0; i < PredefinedResources_MAX; i++) {
     if (i >= this->predefined_resources.size()) {
       if (resource_request.predefined_resources[i] != 0) {
->>>>>>> 9b17c35b
         return false;
       }
       continue;
